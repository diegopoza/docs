---
lodash: true
title: Generic SPA / Vanilla JS Tutorial
name: Vanilla JS
image: //auth0.com/lib/platforms-collection/img/html5.png
tags:
  - quickstart
snippets:
  dependencies: client-platforms/vanillajs/dependencies
  setup: client-platforms/vanillajs/setup
  use: client-platforms/vanillajs/use
---

## Generic SPA / Vanilla JS Tutorial

Follow the steps below to configure your JS app to use Auth0.

@@includes.callback@@

### 1. Add the Auth0 scripts and set the viewport

<<<<<<< HEAD
@@snippet(meta.snippets.dependencies)@@

### 2. Configure Auth0Lock

=======
Add the code below to the `index.html` file to include the Auth0 `lock` script and set the viewport:

@@snippet(meta.snippets.dependancies)@@

### 2. Configure Auth0Lock

>>>>>>> 4da03c4c
To have your app work with Auth0, configure Auth0Lock by creating an instance of the service:

@@snippet(meta.snippets.setup)@@

### 3. Implement the login

Create a login button:

```html
<!-- ... -->
<input id="btn-login" class="btn-login" type="submit" />
<!-- ... -->
```

To implement the login, call the `.show()` method of Auth0's `lock` instance when a user clicks on the login button.

@@snippet(meta.snippets.use)@@

To discover all the available arguments for `lock.show`, see the [Auth0Lock documentation](/lock).

After authentication, Auth0 will redirect the user back to your application with an identifying `token` as a `hash` parameter of `window.location`. Use `lock.parseHash` to parse the `hash` and create the `token`. This `token` is used to retrieve the user's profile from Auth0 and to call your backend APIs.

In this example, the `id_token` is stored in `localStorage` to keep the user authenticated after each page refresh:

```js
var hash = lock.parseHash(window.location.hash);

if (hash && hash.id_token) {
  //save the token in the session:
  localStorage.setItem('id_token', hash.id_token);
}

if (hash && hash.error) {
  alert('There was an error: ' + hash.error + '\n' + hash.error_description);
}
```

### 4. Retrieve the user profile and display user information

Use the `id_token` to retrieve the user profile and display the user's name:

```js
  //retrieve the profile:
var id_token = localStorage.getItem('id_token');
if (id_token) {
  lock.getProfile(id_token, function (err, profile) {
    if (err) {
      return alert('There was an error geting the profile: ' + err.message);
    }
    document.getElementById('name').textContent = profile.name;
  });
}
```

```html
<p>Name: <span id="name"></span></p>
```

To discover all the available properties of a user's profile, see [user-profile](/user-profile). Note that the properties available depend on the social provider used.

### 5. Use the token to call your api

To perform secure calls to your API, include the `id_token` in the `Authorization` header:

```js
var getFoos = fetch('/api/foo', {
  headers: {
    'Authorization': 'Bearer ' + localStorage.getItem('id_token')
  },
  method: 'GET',
  cache: false
});

getFoos.then(function (response) {
  response.json().then(function (foos) {
    console.log('the foos:', foos);
  });
});
```

__Note:__ [Fetch](https://developer.mozilla.org/en-US/docs/Web/API/Fetch_API/Using_Fetch) is a new and experimental api not yet supported by all browsers. For this reason, Auth0 has created a [polyfill](https://github.com/github/fetch).

### 6. Log out

In this implementation, a log out involves simply deleting the saved token from `localStorage` and redirecting the user to the home page:

```js
localStorage.removeItem('id_token');
window.location.href = "/";
```

### 7. All done!

You have completed the implementation of Login and Signup with Auth0 and VanillaJS.<|MERGE_RESOLUTION|>--- conflicted
+++ resolved
@@ -19,19 +19,12 @@
 
 ### 1. Add the Auth0 scripts and set the viewport
 
-<<<<<<< HEAD
+Add the code below to the `index.html` file to include the Auth0 `lock` script and set the viewport:
+
 @@snippet(meta.snippets.dependencies)@@
 
 ### 2. Configure Auth0Lock
 
-=======
-Add the code below to the `index.html` file to include the Auth0 `lock` script and set the viewport:
-
-@@snippet(meta.snippets.dependancies)@@
-
-### 2. Configure Auth0Lock
-
->>>>>>> 4da03c4c
 To have your app work with Auth0, configure Auth0Lock by creating an instance of the service:
 
 @@snippet(meta.snippets.setup)@@
